--- conflicted
+++ resolved
@@ -157,10 +157,6 @@
 ---@param len integer
 ---@return string|nil
 ---@return nil|string
-<<<<<<< HEAD
-function SharedLogic.fill_len_or_close_body(self, len)
-    local body, err = self._source(len or "*a")
-=======
 function SharedLogic.fill_fixed_length_body(self, len)
     local body, err = self._source(len)
     if not body then
@@ -175,7 +171,6 @@
 ---@return nil|string
 function SharedLogic.fill_closed_body(self)
     local body, err = self._source("*a")
->>>>>>> 38f62a1b
     if not body then
         return nil, err
     end
